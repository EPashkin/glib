// Copyright 2015, The Gtk-rs Project Developers.
// See the COPYRIGHT file at the top-level directory of this distribution.
// Licensed under the MIT license, see the LICENSE file or <http://opensource.org/licenses/MIT>

//! Translation between GLib/GLib-based FFI types and their Rust counterparts.
//!
//! This module allows library bindings authors to decouple type translation
//! logic and use unified idioms at FFI boundaries. It also implements
//! translation of GLib core data types.
//!
//! `FromGlib`, `from_glib` and `ToGlib` translate simple types like `bool`.
//!
//! ```ignore
//!     pub fn set_accept_focus(&self, accept_focus: bool) {
//!         unsafe { glib_ffi::gdk_window_set_accept_focus(self.pointer, accept_focus.to_glib()) }
//!     }
//!
//!     pub fn get_accept_focus(&self) -> bool {
//!         unsafe { from_glib(glib_ffi::gdk_window_get_accept_focus(self.pointer)) }
//!     }
//! ```
//!
//! `FromGlibPtr` (`from_glib_none` and `from_glib_full`) and `ToGlibPtr` work on `gpointer`s
//! and support different modes of ownership transfer.
//!
//! ```ignore
//!     fn get_title(&self) -> Option<String> {
//!         unsafe {
//!             let title = glib_ffi::gtk_window_get_title(self.pointer);
//!             from_glib_none(title)
//!         }
//!     }
//! ```
//!
//! Letting the foreign library borrow pointers from the Rust side often
//! requires having a temporary variable of an intermediate type (e.g. `CString`).
//! A `Stash` contains the temporary storage and a pointer into it that
//! is valid for the lifetime of the `Stash`. As the lifetime of the `Stash` returned
//! from `to_glib_none` is at least the enclosing statement, you can avoid explicitly
//! binding the stash in most cases and just take the pointer out of it:
//!
//! ```ignore
//!     pub fn set_icon_name(&self, name: &str) {
//!         unsafe {
//!             glib_ffi::gdk_window_set_icon_name(self.pointer, name.to_glib_none().0)
//!         }
//!     }
//! ```

use std::collections::HashMap;
use std::ffi::{CString, CStr};
use std::mem;
use std::ptr;
use libc::{c_void, c_char, size_t};
use glib_ffi;

/// A pointer
pub trait Ptr: Copy + 'static {
    fn is_null(&self) -> bool;
    fn from<X>(ptr: *mut X) -> Self;
}

impl<T: 'static> Ptr for *const T {
    #[inline]
    fn is_null(&self) -> bool { (*self).is_null() }

    #[inline]
    fn from<X>(ptr: *mut X) -> *const T { ptr as *const T }
}

impl<T: 'static> Ptr for *mut T {
    #[inline]
    fn is_null(&self) -> bool { (*self).is_null() }

    #[inline]
    fn from<X>(ptr: *mut X) -> *mut T { ptr as *mut T }
}

<<<<<<< HEAD
// a terrible hack to support null-terminated arrays of `c_int` and `GType`

impl Ptr for i32 {
    #[inline]
    fn is_null(&self) -> bool { *self == 0 }

    #[inline]
    fn from<X>(ptr: *mut X) -> i32 { ptr as i32 }
}

impl Ptr for u32 {
    #[inline]
    fn is_null(&self) -> bool { *self == 0 }

    #[inline]
    fn from<X>(ptr: *mut X) -> u32 { ptr as u32 }
}

impl Ptr for u64 {
    #[inline]
    fn is_null(&self) -> bool { *self == 0 }

    #[inline]
    fn from<X>(ptr: *mut X) -> u64 { ptr as u64 }
=======
/// A trait for creating an uninitialized value. Handy for receiving outparams.
pub trait Uninitialized {
    /// Returns an uninitialized value.
    unsafe fn uninitialized() -> Self;
}

/// Returns an uninitialized value.
#[inline]
pub unsafe fn uninitialized<T: Uninitialized>() -> T {
    T::uninitialized()
}

pub trait ToBool: Copy {
    fn to_bool(self) -> bool;
}

impl ToBool for bool {
    #[inline]
    fn to_bool(self) -> bool {
        self
    }
}

impl ToBool for glib_ffi::gboolean {
    #[inline]
    fn to_bool(self) -> bool {
        !(self == glib_ffi::GFALSE)
    }
}

/// Returns `Some(val)` if the condition is true and `None` otherwise.
#[inline]
pub fn some_if<B: ToBool, T>(cond: B, val: T) -> Option<T> {
    if cond.to_bool() {
        Some(val)
    }
    else {
        None
    }
>>>>>>> 70bfcac2
}

/// Helper type that stores temporary values used for translation.
///
/// `P` is the foreign type pointer and the first element of the tuple.
///
/// `T` is the Rust type that is translated.
///
/// The second element of the tuple is the temporary storage defined
/// by the implementation of `ToGlibPtr<P> for T`
///
/// Say you want to pass a `*mut GdkWindowAttr` to a foreign function. The `Stash`
/// will own a `GdkWindowAttr` and a `CString` that `GdkWindowAttr::title` points into.
///
/// ```ignore
/// impl <'a> ToGlibPtr<'a, *mut glib_ffi::GdkWindowAttr> for WindowAttr {
///     type Storage = (Box<glib_ffi::GdkWindowAttr>, Stash<'a, *const c_char, Option<String>>);
///
///     fn to_glib_none(&'a self) -> Stash<*mut glib_ffi::GdkWindowAttr, WindowAttr> {
///         let title = self.title.to_glib_none();
///
///         let mut attrs = Box::new(glib_ffi::GdkWindowAttr {
///             title: title.0,
///             // ....
///         });
///
///         Stash(&mut *attrs, (attrs, title))
///     }
/// }
/// ```
pub struct Stash<'a, P: Copy, T: ?Sized + ToGlibPtr<'a, P>> (pub P, pub <T as ToGlibPtr<'a, P>>::Storage);

pub struct StashMut<'a, P: Copy, T: ?Sized> (pub P, pub <T as ToGlibPtrMut<'a, P>>::Storage)
    where T: ToGlibPtrMut<'a, P>;

/// Translate a simple type.
pub trait ToGlib {
    type GlibType;

    fn to_glib(&self) -> Self::GlibType;
}

macro_rules! to_glib_ident {
    ($t:ty) => (
        impl ToGlib for $t {
            type GlibType = $t;

            #[inline]
            fn to_glib(&self) -> $t {
                *self
            }
        }

        impl<'a> ToGlibPtr<'a, $t> for $t {
            type Storage = ();

            #[inline]
            fn to_glib_none(&self) -> Stash<'a, $t, $t> {
                Stash(*self, ())
            }

            #[inline]
            fn to_glib_full(&self) -> $t {
                *self
            }
        }
    )
}

impl ToGlib for () {
    type GlibType = ();

    #[inline]
    fn to_glib(&self) -> () { () }
}

//to_glib_ident!(());
to_glib_ident!(i32);

impl ToGlib for bool {
    type GlibType = glib_ffi::gboolean;

    #[inline]
    fn to_glib(&self) -> glib_ffi::gboolean {
        if *self { glib_ffi::GTRUE } else { glib_ffi::GFALSE }
    }
}

/// Translate to a pointer.
pub trait ToGlibPtr<'a, P: Copy> {
    type Storage;

    /// Transfer: none.
    ///
    /// The pointer in the `Stash` is only valid for the lifetime of the `Stash`.
    fn to_glib_none(&self) -> Stash<'a, P, Self>;

    /// Transfer: full.
    ///
    /// We transfer the ownership to the foreign library.
    fn to_glib_full(&self) -> P {
        unimplemented!();
    }
}
///
/// Translate to a pointer with a mutable borrow.
pub trait ToGlibPtrMut<'a, P: Copy> {
    type Storage;

    /// Transfer: none.
    ///
    /// The pointer in the `Stash` is only valid for the lifetime of the `Stash`.
    fn to_glib_none_mut(&'a mut self) -> StashMut<P, Self>;
}

impl <'a, P: Ptr, T: ToGlibPtr<'a, P>> ToGlibPtr<'a, P> for Option<T> {
    type Storage = Option<<T as ToGlibPtr<'a, P>>::Storage>;

    #[inline]
    fn to_glib_none(&self) -> Stash<'a, P, Option<T>> {
        self.as_ref().map_or(Stash(Ptr::from::<()>(ptr::null_mut()), None), |s| {
            let s = s.to_glib_none();
            Stash(s.0, Some(s.1))
        })
    }

    #[inline]
    fn to_glib_full(&self) -> P {
        self.as_ref().map_or(Ptr::from::<()>(ptr::null_mut()), |s| s.to_glib_full())
    }
}

impl <'a, 'opt: 'a, P: Ptr, T: ToGlibPtrMut<'a, P>> ToGlibPtrMut<'a, P> for Option<&'opt mut T> {
    type Storage = Option<<T as ToGlibPtrMut<'a, P>>::Storage>;

    #[inline]
    fn to_glib_none_mut(&'a mut self) -> StashMut<'a, P, Option<&'opt mut T>> {
        self.as_mut().map_or(StashMut(Ptr::from::<()>(ptr::null_mut()), None), |s| {
            let s = s.to_glib_none_mut();
            StashMut(s.0, Some(s.1))
        })
    }
}

impl<'a> ToGlibPtr<'a, *const c_char> for &'a str {
    type Storage = CString;

    #[inline]
    fn to_glib_none(&self) -> Stash<'a, *const c_char, &'a str> {
        let tmp = CString::new(*self).unwrap();
        Stash(tmp.as_ptr(), tmp)
    }

    #[inline]
    fn to_glib_full(&self) -> *const c_char {
        unsafe {
            glib_ffi::g_strndup(self.as_ptr() as *const c_char, self.len() as size_t)
                as *const c_char
        }
    }
}

impl<'a> ToGlibPtr<'a, *mut c_char> for &'a str {
    type Storage = CString;

    #[inline]
    fn to_glib_none(&self) -> Stash<'a, *mut c_char, &'a str> {
        let tmp = CString::new(*self).unwrap();
        Stash(tmp.as_ptr() as *mut c_char, tmp)
    }

    #[inline]
    fn to_glib_full(&self) -> *mut c_char {
        unsafe {
            glib_ffi::g_strndup(self.as_ptr() as *mut c_char, self.len() as size_t)
        }
    }
}

impl <'a> ToGlibPtr<'a, *const c_char> for String {
    type Storage = CString;

    #[inline]
    fn to_glib_none(&self) -> Stash<'a, *const c_char, String> {
        let tmp = CString::new(&self[..]).unwrap();
        Stash(tmp.as_ptr(), tmp)
    }

    #[inline]
    fn to_glib_full(&self) -> *const c_char {
        unsafe {
            glib_ffi::g_strndup(self.as_ptr() as *const c_char, self.len() as size_t)
                as *const c_char
        }
    }
}

impl<'a> ToGlibPtr<'a, *const *const c_char> for &'a [&'a str] {
    type Storage = PtrArray<'a, *const c_char, &'a str>;

    #[inline]
    fn to_glib_none(&self) -> Stash<'a, *const *const c_char, Self> {
        let mut tmp_vec: Vec<_> =
            self.into_iter().map(|v| v.to_glib_none()).collect();
        let mut ptr_vec: Vec<_> =
            tmp_vec.iter_mut().map(|v| v.0).collect();
        unsafe {
            let zero = mem::zeroed();
            ptr_vec.push(zero);
        }
        Stash(ptr_vec.as_ptr(), PtrArray(ptr_vec, tmp_vec))
    }
}

impl<'a, P: Ptr, T: ToGlibPtr<'a, P>> ToGlibPtr<'a, *mut P> for &'a [T] {
    type Storage = PtrArray<'a, P, T>;

    #[inline]
    fn to_glib_none(&self) -> Stash<'a, *mut P, Self> {
        let mut tmp_vec: Vec<_> =
            self.into_iter().map(|v| v.to_glib_none()).collect();
        let mut ptr_vec: Vec<_> =
            tmp_vec.iter_mut().map(|v| v.0).collect();
        unsafe {
            let zero = mem::zeroed();
            ptr_vec.push(zero);
        }
        Stash(ptr_vec.as_mut_ptr(), PtrArray(ptr_vec, tmp_vec))
    }
}

/// Temporary storage for passing a `NULL` terminated array of pointers.
pub struct PtrArray<'a, P: Ptr, T: ?Sized + ToGlibPtr<'a, P>> (Vec<P>, Vec<Stash<'a, P, T>>);

impl<'a, P: Ptr, T: ToGlibPtr<'a, P> + 'a> PtrArray<'a, P, T> {
    /// Returns the length of the array not counting the `NULL` terminator.
    pub fn len(&self) -> usize {
        self.1.len()
    }
}

impl<'a> ToGlibPtr<'a, *mut glib_ffi::GHashTable> for HashMap<String, String> {
    type Storage = (HashTable);

    #[inline]
    fn to_glib_none(&self) -> Stash<'a, *mut glib_ffi::GHashTable, Self> {
        let ptr = self.to_glib_full();
        Stash(ptr, HashTable(ptr))
    }

    #[inline]
    fn to_glib_full(&self) -> *mut glib_ffi::GHashTable {
        unsafe {
            let ptr = glib_ffi::g_hash_table_new_full(Some(glib_ffi::g_str_hash),
                Some(glib_ffi::g_str_equal), Some(glib_ffi::g_free), Some(glib_ffi::g_free));
            for (k, v) in self {
                glib_ffi::g_hash_table_insert(ptr, k.to_glib_full() as *mut _,
                    v.to_glib_full() as *mut _);
            }
            ptr
        }
    }
}

pub struct HashTable(*mut glib_ffi::GHashTable);

impl Drop for HashTable {
    fn drop(&mut self) {
        unsafe { glib_ffi::g_hash_table_unref(self.0) }
    }
}

/// Translate a simple type.
pub trait FromGlib<T>: Sized {
    fn from_glib(val: T) -> Self;
}

/// Translate a simple type.
#[inline]
pub fn from_glib<G, T: FromGlib<G>>(val: G) -> T {
    FromGlib::from_glib(val)
}

impl FromGlib<glib_ffi::gboolean> for bool {
    #[inline]
    fn from_glib(val: glib_ffi::gboolean) -> bool {
        !(val == glib_ffi::GFALSE)
    }
}

impl FromGlib<i32> for Option<u32> {
    #[inline]
    fn from_glib(val: i32) -> Option<u32> {
        if val >= 0 {
            Some(val as u32)
        }
        else {
            None
        }
    }
}

impl FromGlib<i64> for Option<u64> {
    #[inline]
    fn from_glib(val: i64) -> Option<u64> {
        if val >= 0 {
            Some(val as u64)
        }
        else {
            None
        }
    }
}

impl FromGlib<i32> for Option<u64> {
    #[inline]
    fn from_glib(val: i32) -> Option<u64> {
        FromGlib::from_glib(val as i64)
    }
}

/// Translate from a pointer type.
pub trait FromGlibPtr<P: Ptr>: Sized {
    /// Transfer: none.
    unsafe fn from_glib_none(ptr: P) -> Self;

    /// Transfer: full.
    unsafe fn from_glib_full(ptr: P) -> Self;

    /// Borrow. Don't increase the refcount.
    unsafe fn from_glib_borrow(_ptr: P) -> Self {
        unimplemented!();
    }
}

/// Translate from a pointer type, transfer: none.
#[inline]
pub unsafe fn from_glib_none<P: Ptr, T: FromGlibPtr<P>>(ptr: P) -> T {
    FromGlibPtr::from_glib_none(ptr)
}

/// Translate from a pointer type, transfer: full (assume ownership).
#[inline]
pub unsafe fn from_glib_full<P: Ptr, T: FromGlibPtr<P>>(ptr: P) -> T {
    FromGlibPtr::from_glib_full(ptr)
}

/// Translate from a pointer type, borrowing the pointer.
#[inline]
pub unsafe fn from_glib_borrow<P: Ptr, T: FromGlibPtr<P>>(ptr: P) -> T {
    FromGlibPtr::from_glib_borrow(ptr)
}

impl<P: Ptr, T: FromGlibPtr<P>> FromGlibPtr<P> for Option<T> {
    #[inline]
    unsafe fn from_glib_none(ptr: P) -> Option<T> {
        if ptr.is_null() { None }
        else { Some(from_glib_none(ptr)) }
    }

    #[inline]
    unsafe fn from_glib_full(ptr: P) -> Option<T> {
        if ptr.is_null() { None }
        else { Some(from_glib_full(ptr)) }
    }
}

impl FromGlibPtr<*const c_char> for String {
    #[inline]
    unsafe fn from_glib_none(ptr: *const c_char) -> Self {
        assert!(!ptr.is_null());
        String::from_utf8_lossy(CStr::from_ptr(ptr).to_bytes()).into_owned()
    }

    #[inline]
    unsafe fn from_glib_full(ptr: *const c_char) -> Self {
        let res = from_glib_none(ptr);
        glib_ffi::g_free(ptr as *mut _);
        res
    }
}

impl FromGlibPtr<*mut c_char> for String {
    #[inline]
    unsafe fn from_glib_none(ptr: *mut c_char) -> Self {
        assert!(!ptr.is_null());
        String::from_utf8_lossy(CStr::from_ptr(ptr).to_bytes()).into_owned()
    }

    #[inline]
    unsafe fn from_glib_full(ptr: *mut c_char) -> Self {
        let res = from_glib_none(ptr);
        glib_ffi::g_free(ptr as *mut _);
        res
    }
}

/// Translate from a container of pointers.
pub trait FromGlibPtrContainer<P: Ptr, PP: Ptr>: Sized {
    /// Transfer: none.
    unsafe fn from_glib_none(ptr: PP) -> Self;

    /// Transfer: none.
    ///
    /// `num` is the advised number of elements.
    unsafe fn from_glib_none_num(ptr: PP, num: usize) -> Self;

    /// Transfer: container.
    unsafe fn from_glib_container(ptr: PP) -> Self;

    /// Transfer: container.
    ///
    /// `num` is the advised number of elements.
    unsafe fn from_glib_container_num(ptr: PP, num: usize) -> Self;

    /// Transfer: full.
    unsafe fn from_glib_full(ptr: PP) -> Self;

    /// Transfer: full.
    ///
    /// `num` is the advised number of elements.
    unsafe fn from_glib_full_num(ptr: PP, num: usize) -> Self;
}

unsafe fn c_array_len<P: Ptr>(mut ptr: *const P) -> usize {
    let mut len = 0;

    if !ptr.is_null() {
        while !(*ptr).is_null() {
            len += 1;
            ptr = ptr.offset(1);
        }
    }
    len
}

impl <P: Ptr, T: FromGlibPtr<P>>
FromGlibPtrContainer<P, *const P>
for Vec<T> {
    unsafe fn from_glib_none(ptr: *const P) -> Vec<T> {
        let num = c_array_len(ptr);
        Vec::from_glib_none_num(ptr, num)
    }

    unsafe fn from_glib_none_num(mut ptr: *const P, num: usize) -> Vec<T> {
        if num == 0 || ptr.is_null() {
            return Vec::new()
        }
        let mut res = Vec::with_capacity(num);
        while !(*ptr).is_null() {
            res.push(from_glib_none(*ptr));
            ptr = ptr.offset(1);
        }
        res
    }

    unsafe fn from_glib_container(ptr: *const P) -> Vec<T> {
        let num = c_array_len(ptr);
        FromGlibPtrContainer::from_glib_container_num(ptr, num)
    }

    unsafe fn from_glib_container_num(ptr: *const P, num: usize) -> Vec<T> {
        let res = FromGlibPtrContainer::from_glib_none_num(ptr, num);
        glib_ffi::g_free(ptr as *mut _);
        res
    }

    unsafe fn from_glib_full(ptr: *const P) -> Vec<T> {
        let num = c_array_len(ptr);
        FromGlibPtrContainer::from_glib_full_num(ptr, num)
    }

    unsafe fn from_glib_full_num(mut ptr: *const P, num: usize) -> Vec<T> {
        if num == 0 || ptr.is_null() {
            return Vec::new()
        }
        let mut res = Vec::with_capacity(num);
        while !(*ptr).is_null() {
            res.push(from_glib_full(*ptr));
            ptr = ptr.offset(1);
        }
        glib_ffi::g_free(ptr as *mut _);
        res
    }
}

impl <P: Ptr, T: FromGlibPtr<P>>
FromGlibPtrContainer<P, *mut P>
for Vec<T> {
    unsafe fn from_glib_none(ptr: *mut P) -> Vec<T> {
        FromGlibPtrContainer::from_glib_none(ptr as *const P)
    }

    unsafe fn from_glib_none_num(ptr: *mut P, num: usize) -> Vec<T> {
        FromGlibPtrContainer::from_glib_none_num(ptr as *const P, num)
    }

    unsafe fn from_glib_container(ptr: *mut P) -> Vec<T> {
        FromGlibPtrContainer::from_glib_container(ptr as *const P)
    }

    unsafe fn from_glib_container_num(ptr: *mut P, num: usize) -> Vec<T> {
        FromGlibPtrContainer::from_glib_container_num(ptr as *const P, num)
    }

    unsafe fn from_glib_full(ptr: *mut P) -> Vec<T> {
        FromGlibPtrContainer::from_glib_full(ptr as *const P)
    }

    unsafe fn from_glib_full_num(ptr: *mut P, num: usize) -> Vec<T> {
        FromGlibPtrContainer::from_glib_full_num(ptr as *const P, num)
    }
}

unsafe fn slist_len(mut ptr: *mut glib_ffi::GSList) -> usize {
    let mut len = 0;
    while !ptr.is_null() {
        ptr = (*ptr).next;
        len += 1;
    }
    len
}

impl <P: Ptr, T: FromGlibPtr<P>> FromGlibPtrContainer<P, *mut glib_ffi::GSList> for Vec<T> {
    unsafe fn from_glib_none(ptr: *mut glib_ffi::GSList) -> Vec<T> {
        let num = slist_len(ptr);
        FromGlibPtrContainer::from_glib_none_num(ptr, num)
    }

    unsafe fn from_glib_none_num(mut ptr: *mut glib_ffi::GSList, num: usize) -> Vec<T> {
        if num == 0 || ptr.is_null() {
            return Vec::new()
        }
        let mut res = Vec::with_capacity(num);
        while !ptr.is_null() {
            let item_ptr: P = Ptr::from((*ptr).data);
            if !item_ptr.is_null() {
                res.push(from_glib_none(item_ptr));
            }
            ptr = (*ptr).next;
        }
        res
    }

    unsafe fn from_glib_container(ptr: *mut glib_ffi::GSList) -> Vec<T> {
        let num = slist_len(ptr);
        FromGlibPtrContainer::from_glib_container_num(ptr, num)
    }

    unsafe fn from_glib_container_num(ptr: *mut glib_ffi::GSList, num: usize) -> Vec<T> {
        let res = FromGlibPtrContainer::from_glib_none_num(ptr, num);
        if !ptr.is_null() {
            glib_ffi::g_slist_free(ptr as *mut _);
        }
        res
    }

    unsafe fn from_glib_full(ptr: *mut glib_ffi::GSList) -> Vec<T> {
        let num = slist_len(ptr);
        FromGlibPtrContainer::from_glib_container_num(ptr, num)
    }

    unsafe fn from_glib_full_num(mut ptr: *mut glib_ffi::GSList, num: usize) -> Vec<T> {
        if num == 0 || ptr.is_null() {
            return Vec::new()
        }
        let orig_ptr = ptr;
        let mut res = Vec::with_capacity(num);
        while !ptr.is_null() {
            let item_ptr: P = Ptr::from((*ptr).data);
            if !item_ptr.is_null() {
                res.push(from_glib_full(item_ptr));
            }
            ptr = (*ptr).next;
        }
        if !orig_ptr.is_null() {
            glib_ffi::g_slist_free(orig_ptr as *mut _);
        }
        res
    }
}

unsafe fn list_len(mut ptr: *mut glib_ffi::GList) -> usize {
    let mut len = 0;
    while !ptr.is_null() {
        ptr = (*ptr).next;
        len += 1;
    }
    len
}

impl <P: Ptr, T: FromGlibPtr<P>> FromGlibPtrContainer<P, *mut glib_ffi::GList> for Vec<T> {
    unsafe fn from_glib_none(ptr: *mut glib_ffi::GList) -> Vec<T> {
        let num = list_len(ptr);
        FromGlibPtrContainer::from_glib_none_num(ptr, num)
    }

    unsafe fn from_glib_none_num(mut ptr: *mut glib_ffi::GList, num: usize) -> Vec<T> {
        if num == 0 || ptr.is_null() {
            return Vec::new()
        }
        let mut res = Vec::with_capacity(num);
        while !ptr.is_null() {
            let item_ptr: P = Ptr::from((*ptr).data);
            if !item_ptr.is_null() {
                res.push(from_glib_none(item_ptr));
            }
            ptr = (*ptr).next;
        }
        res
    }

    unsafe fn from_glib_container(ptr: *mut glib_ffi::GList) -> Vec<T> {
        let num = list_len(ptr);
        FromGlibPtrContainer::from_glib_container_num(ptr, num)
    }

    unsafe fn from_glib_container_num(ptr: *mut glib_ffi::GList, num: usize) -> Vec<T> {
        let res = FromGlibPtrContainer::from_glib_none_num(ptr, num);
        if !ptr.is_null() {
            glib_ffi::g_list_free(ptr as *mut _);
        }
        res
    }

    unsafe fn from_glib_full(ptr: *mut glib_ffi::GList) -> Vec<T> {
        let num = list_len(ptr);
        FromGlibPtrContainer::from_glib_container_num(ptr, num)
    }

    unsafe fn from_glib_full_num(mut ptr: *mut glib_ffi::GList, num: usize) -> Vec<T> {
        if num == 0 || ptr.is_null() {
            return Vec::new()
        }
        let orig_ptr = ptr;
        let mut res = Vec::with_capacity(num);
        while !ptr.is_null() {
            let mut item_ptr: P = mem::uninitialized();
            // item_ptr is a pointer but the compiler doesn't know
            let hack: *mut *mut c_void = mem::transmute(&mut item_ptr);
            *hack = (*ptr).data;
            if !item_ptr.is_null() {
                res.push(from_glib_full(item_ptr));
            }
            ptr = (*ptr).next;
        }
        if !orig_ptr.is_null() {
            glib_ffi::g_list_free(orig_ptr as *mut _);
        }
        res
    }
}

unsafe extern "C" fn read_string_hash_table(key: glib_ffi::gpointer, value: glib_ffi::gpointer,
                                            hash_map: glib_ffi::gpointer) {
    let key: String = from_glib_none(key as *const c_char);
    let value: String = from_glib_none(value as *const c_char);
    let hash_map: &mut HashMap<String, String> = mem::transmute(hash_map);
    hash_map.insert(key, value);
}

impl FromGlibPtrContainer<*const c_char, *mut glib_ffi::GHashTable> for HashMap<String, String> {
    unsafe fn from_glib_none(ptr: *mut glib_ffi::GHashTable) -> Self {
        let mut map = HashMap::new();
        glib_ffi::g_hash_table_foreach(ptr, Some(read_string_hash_table), mem::transmute(&mut map));
        map
    }

    unsafe fn from_glib_none_num(ptr: *mut glib_ffi::GHashTable, _: usize) -> Self {
        FromGlibPtrContainer::from_glib_none(ptr)
    }

    unsafe fn from_glib_container(ptr: *mut glib_ffi::GHashTable) -> Self {
        FromGlibPtrContainer::from_glib_full(ptr)
    }

    unsafe fn from_glib_container_num(ptr: *mut glib_ffi::GHashTable, _: usize) -> Self {
        FromGlibPtrContainer::from_glib_full(ptr)
    }

    unsafe fn from_glib_full(ptr: *mut glib_ffi::GHashTable) -> Self {
        let map = FromGlibPtrContainer::from_glib_none(ptr);
        glib_ffi::g_hash_table_unref(ptr);
        map
    }

    unsafe fn from_glib_full_num(ptr: *mut glib_ffi::GHashTable, _: usize) -> Self {
        FromGlibPtrContainer::from_glib_full(ptr)
    }
}

#[cfg(test)]
mod tests {
    use std::collections::HashMap;
    use glib_ffi;
    use super::*;

    #[test]
    fn string_hash_map() {
        let mut map = HashMap::new();
        map.insert("A".into(), "1".into());
        map.insert("B".into(), "2".into());
        map.insert("C".into(), "3".into());
        let ptr: *mut glib_ffi::GHashTable = map.to_glib_full();
        let map = unsafe { HashMap::from_glib_full(ptr) };
        assert_eq!(map.get("A"), Some(&"1".into()));
        assert_eq!(map.get("B"), Some(&"2".into()));
        assert_eq!(map.get("C"), Some(&"3".into()));
    }
}<|MERGE_RESOLUTION|>--- conflicted
+++ resolved
@@ -76,32 +76,6 @@
     fn from<X>(ptr: *mut X) -> *mut T { ptr as *mut T }
 }
 
-<<<<<<< HEAD
-// a terrible hack to support null-terminated arrays of `c_int` and `GType`
-
-impl Ptr for i32 {
-    #[inline]
-    fn is_null(&self) -> bool { *self == 0 }
-
-    #[inline]
-    fn from<X>(ptr: *mut X) -> i32 { ptr as i32 }
-}
-
-impl Ptr for u32 {
-    #[inline]
-    fn is_null(&self) -> bool { *self == 0 }
-
-    #[inline]
-    fn from<X>(ptr: *mut X) -> u32 { ptr as u32 }
-}
-
-impl Ptr for u64 {
-    #[inline]
-    fn is_null(&self) -> bool { *self == 0 }
-
-    #[inline]
-    fn from<X>(ptr: *mut X) -> u64 { ptr as u64 }
-=======
 /// A trait for creating an uninitialized value. Handy for receiving outparams.
 pub trait Uninitialized {
     /// Returns an uninitialized value.
@@ -141,7 +115,32 @@
     else {
         None
     }
->>>>>>> 70bfcac2
+}
+
+// a terrible hack to support null-terminated arrays of `c_int` and `GType`
+
+impl Ptr for i32 {
+    #[inline]
+    fn is_null(&self) -> bool { *self == 0 }
+
+    #[inline]
+    fn from<X>(ptr: *mut X) -> i32 { ptr as i32 }
+}
+
+impl Ptr for u32 {
+    #[inline]
+    fn is_null(&self) -> bool { *self == 0 }
+
+    #[inline]
+    fn from<X>(ptr: *mut X) -> u32 { ptr as u32 }
+}
+
+impl Ptr for u64 {
+    #[inline]
+    fn is_null(&self) -> bool { *self == 0 }
+
+    #[inline]
+    fn from<X>(ptr: *mut X) -> u64 { ptr as u64 }
 }
 
 /// Helper type that stores temporary values used for translation.
