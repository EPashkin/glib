// Copyright 2015, The Rust-GNOME Project Developers.
// See the COPYRIGHT file at the top-level directory of this distribution.
// Licensed under the MIT license, see the LICENSE file or <http://opensource.org/licenses/MIT>

<<<<<<< HEAD
use translate::{FromGlib, Stash, ToGlib, ToGlibPtr, from_glib};
use ffi;
=======
use translate::{FromGlib, ToGlib, from_glib};
use glib_ffi;
use gobject_ffi;
>>>>>>> 3fdc3604

/// A GLib or GLib-based library type
#[derive(Clone, Copy, Debug, PartialEq, Eq)]
pub enum Type {
    /// An invalid `Type` used as error return value in some functions
    Invalid,
    /// The fundamental type corresponding to the unit type `()`
    Unit,
    /// The fundamental type corresponding to `i8`
    I8,
    /// The fundamental type corresponding to `u8`
    U8,
    /// The fundamental type corresponding to `bool`
    Bool,
    /// The fundamental type corresponding to `i32`
    I32,
    /// The fundamental type corresponding to `u32`
    U32,
    /// The fundamental type corresponding to `isize`
    ISize,
    /// The fundamental type corresponding to `usize`
    USize,
    /// The fundamental type corresponding to `i64`
    I64,
    /// The fundamental type corresponding to `u64`
    U64,
    /// The fundamental type corresponding to `f32`
    F32,
    /// The fundamental type corresponding to `f64`
    F64,
    /// The fundamental type corresponding to `String`
    String,
    /// The fundamental type corresponding to a pointer
    Pointer,
    /// The fundamental type of GVariant
    Variant,
    /// The fundamental type from which all interfaces are derived
    BaseInterface,
    /// The fundamental type from which all enumeration types are derived
    BaseEnum,
    /// The fundamental type from which all flags types are derived
    BaseFlags,
    /// The fundamental type from which all boxed types are derived
    BaseBoxed,
    /// The fundamental type from which all `GParamSpec` types are derived
    BaseParamSpec,
    /// The fundamental type from which all objects are derived
    BaseObject,
    /// A non-fundamental type identified by value of type `usize`
    Other(usize),
}

pub trait StaticType {
    fn static_type() -> Type;
}

pub trait InstanceType {
    fn instance_type(&self) -> Type;
}

#[inline]
pub fn instance_of<C: StaticType>(ptr: glib_ffi::gconstpointer) -> bool {
    unsafe {
        from_glib(
            gobject_ffi::g_type_check_instance_is_a(
                ptr as *mut _, <C as StaticType>::static_type().to_glib()))
    }
}

impl FromGlib<glib_ffi::GType> for Type {
    #[inline]
    fn from_glib(val: glib_ffi::GType) -> Type {
        use self::Type::*;
        match val {
            gobject_ffi::G_TYPE_INVALID => Invalid,
            gobject_ffi::G_TYPE_NONE => Unit,
            gobject_ffi::G_TYPE_INTERFACE => BaseInterface,
            gobject_ffi::G_TYPE_CHAR => I8,
            gobject_ffi::G_TYPE_UCHAR => U8,
            gobject_ffi::G_TYPE_BOOLEAN => Bool,
            gobject_ffi::G_TYPE_INT => I32,
            gobject_ffi::G_TYPE_UINT => U32,
            gobject_ffi::G_TYPE_LONG => ISize,
            gobject_ffi::G_TYPE_ULONG => USize,
            gobject_ffi::G_TYPE_INT64 => I64,
            gobject_ffi::G_TYPE_UINT64 => U64,
            gobject_ffi::G_TYPE_ENUM => BaseEnum,
            gobject_ffi::G_TYPE_FLAGS => BaseFlags,
            gobject_ffi::G_TYPE_FLOAT => F32,
            gobject_ffi::G_TYPE_DOUBLE => F64,
            gobject_ffi::G_TYPE_STRING => String,
            gobject_ffi::G_TYPE_POINTER => Pointer,
            gobject_ffi::G_TYPE_BOXED => BaseBoxed,
            gobject_ffi::G_TYPE_PARAM => BaseParamSpec,
            gobject_ffi::G_TYPE_OBJECT => BaseObject,
            gobject_ffi::G_TYPE_VARIANT => Variant,
            x => Other(x as usize),
        }
    }
}

impl ToGlib for Type {
    type GlibType = glib_ffi::GType;

<<<<<<< HEAD
    #[inline]
    fn to_glib(&self) -> ffi::GType {
=======
    fn to_glib(&self) -> glib_ffi::GType {
>>>>>>> 3fdc3604
        use self::Type::*;
        match *self {
            Invalid => gobject_ffi::G_TYPE_INVALID,
            Unit => gobject_ffi::G_TYPE_NONE,
            BaseInterface => gobject_ffi::G_TYPE_INTERFACE,
            I8 => gobject_ffi::G_TYPE_CHAR,
            U8 => gobject_ffi::G_TYPE_UCHAR,
            Bool => gobject_ffi::G_TYPE_BOOLEAN,
            I32 => gobject_ffi::G_TYPE_INT,
            U32 => gobject_ffi::G_TYPE_UINT,
            ISize => gobject_ffi::G_TYPE_LONG,
            USize => gobject_ffi::G_TYPE_ULONG,
            I64 => gobject_ffi::G_TYPE_INT64,
            U64 => gobject_ffi::G_TYPE_UINT64,
            BaseEnum => gobject_ffi::G_TYPE_ENUM,
            BaseFlags => gobject_ffi::G_TYPE_FLAGS,
            F32 => gobject_ffi::G_TYPE_FLOAT,
            F64 => gobject_ffi::G_TYPE_DOUBLE,
            String => gobject_ffi::G_TYPE_STRING,
            Pointer => gobject_ffi::G_TYPE_POINTER,
            BaseBoxed => gobject_ffi::G_TYPE_BOXED,
            BaseParamSpec => gobject_ffi::G_TYPE_PARAM,
            BaseObject => gobject_ffi::G_TYPE_OBJECT,
            Variant => gobject_ffi::G_TYPE_VARIANT,
            Other(x) => x as glib_ffi::GType,
        }
    }
}

impl<'a> ToGlibPtr<'a, ffi::GType> for Type {
    type Storage = ();

    #[inline]
    fn to_glib_none(&self) -> Stash<'a, ffi::GType, Type> {
        Stash(self.to_glib(), ())
    }

    #[inline]
    fn to_glib_full(&self) -> ffi::GType {
        self.to_glib()
    }
}<|MERGE_RESOLUTION|>--- conflicted
+++ resolved
@@ -2,14 +2,9 @@
 // See the COPYRIGHT file at the top-level directory of this distribution.
 // Licensed under the MIT license, see the LICENSE file or <http://opensource.org/licenses/MIT>
 
-<<<<<<< HEAD
-use translate::{FromGlib, Stash, ToGlib, ToGlibPtr, from_glib};
-use ffi;
-=======
-use translate::{FromGlib, ToGlib, from_glib};
+use translate::*;
 use glib_ffi;
 use gobject_ffi;
->>>>>>> 3fdc3604
 
 /// A GLib or GLib-based library type
 #[derive(Clone, Copy, Debug, PartialEq, Eq)]
@@ -114,12 +109,8 @@
 impl ToGlib for Type {
     type GlibType = glib_ffi::GType;
 
-<<<<<<< HEAD
     #[inline]
-    fn to_glib(&self) -> ffi::GType {
-=======
     fn to_glib(&self) -> glib_ffi::GType {
->>>>>>> 3fdc3604
         use self::Type::*;
         match *self {
             Invalid => gobject_ffi::G_TYPE_INVALID,
@@ -149,16 +140,16 @@
     }
 }
 
-impl<'a> ToGlibPtr<'a, ffi::GType> for Type {
+impl<'a> ToGlibPtr<'a, glib_ffi::GType> for Type {
     type Storage = ();
 
     #[inline]
-    fn to_glib_none(&self) -> Stash<'a, ffi::GType, Type> {
+    fn to_glib_none(&self) -> Stash<'a, glib_ffi::GType, Type> {
         Stash(self.to_glib(), ())
     }
 
     #[inline]
-    fn to_glib_full(&self) -> ffi::GType {
+    fn to_glib_full(&self) -> glib_ffi::GType {
         self.to_glib()
     }
 }